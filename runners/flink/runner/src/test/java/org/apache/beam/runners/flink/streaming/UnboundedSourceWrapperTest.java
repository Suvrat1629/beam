/*
 * Licensed to the Apache Software Foundation (ASF) under one
 * or more contributor license agreements.  See the NOTICE file
 * distributed with this work for additional information
 * regarding copyright ownership.  The ASF licenses this file
 * to you under the Apache License, Version 2.0 (the
 * "License"); you may not use this file except in compliance
 * with the License.  You may obtain a copy of the License at
 *
 *     http://www.apache.org/licenses/LICENSE-2.0
 *
 * Unless required by applicable law or agreed to in writing, software
 * distributed under the License is distributed on an "AS IS" BASIS,
 * WITHOUT WARRANTIES OR CONDITIONS OF ANY KIND, either express or implied.
 * See the License for the specific language governing permissions and
 * limitations under the License.
 */
package org.apache.beam.runners.flink.streaming;

import static org.junit.Assert.assertEquals;
import static org.junit.Assert.assertTrue;
import static org.junit.Assert.fail;
import static org.mockito.Mockito.mock;
import static org.mockito.Mockito.when;

<<<<<<< HEAD
=======
import java.util.ArrayList;
import java.util.Arrays;
import java.util.Collection;
>>>>>>> f2fe1ae4
import java.util.Collections;
import java.util.HashSet;
import java.util.Set;
import org.apache.beam.runners.flink.translation.wrappers.streaming.io.UnboundedSourceWrapper;
import org.apache.beam.sdk.options.PipelineOptions;
import org.apache.beam.sdk.options.PipelineOptionsFactory;
import org.apache.beam.sdk.util.WindowedValue;
import org.apache.beam.sdk.values.KV;
import org.apache.flink.api.common.ExecutionConfig;
import org.apache.flink.api.common.accumulators.Accumulator;
import org.apache.flink.configuration.Configuration;
import org.apache.flink.runtime.execution.Environment;
import org.apache.flink.runtime.operators.testutils.DummyEnvironment;
import org.apache.flink.streaming.api.TimeCharacteristic;
import org.apache.flink.streaming.api.graph.StreamConfig;
import org.apache.flink.streaming.api.operators.Output;
import org.apache.flink.streaming.api.operators.StreamSource;
import org.apache.flink.streaming.api.watermark.Watermark;
import org.apache.flink.streaming.runtime.streamrecord.StreamRecord;
import org.apache.flink.streaming.runtime.tasks.StreamTask;
import org.junit.Test;
<<<<<<< HEAD
=======
import org.junit.runner.RunWith;
import org.junit.runners.Parameterized;
>>>>>>> f2fe1ae4

/**
 * Tests for {@link UnboundedSourceWrapper}.
 */
@RunWith(Parameterized.class)
public class UnboundedSourceWrapperTest {

<<<<<<< HEAD
  /**
   * Creates a {@link UnboundedSourceWrapper} that has exactly one reader per source, since we
   * specify a parallelism of 1 and also at runtime tell the source that it has 1 parallel subtask.
   */
  @Test
  public void testWithOneReader() throws Exception {
    final int numElements = 20;
    final Object checkpointLock = new Object();
    PipelineOptions options = PipelineOptionsFactory.create();

    // this source will emit exactly NUM_ELEMENTS across all parallel readers,
    // afterwards it will stall. We check whether we also receive NUM_ELEMENTS
    // elements later.
    TestCountingSource source = new TestCountingSource(numElements);
    UnboundedSourceWrapper<KV<Integer, Integer>, TestCountingSource.CounterMark> flinkWrapper =
        new UnboundedSourceWrapper<>(options, source, 1);

    assertEquals(1, flinkWrapper.getSplitSources().size());

    StreamSource<
        WindowedValue<KV<Integer, Integer>>,
        UnboundedSourceWrapper<
            KV<Integer, Integer>,
            TestCountingSource.CounterMark>> sourceOperator = new StreamSource<>(flinkWrapper);

    setupSourceOperator(sourceOperator);


    try {
      sourceOperator.run(checkpointLock,
          new Output<StreamRecord<WindowedValue<KV<Integer, Integer>>>>() {
            private int count = 0;

            @Override
            public void emitWatermark(Watermark watermark) {
            }

            @Override
            public void collect(
                StreamRecord<WindowedValue<KV<Integer, Integer>>> windowedValueStreamRecord) {

              count++;
              if (count >= numElements) {
                throw new SuccessException();
              }
            }

            @Override
            public void close() {
=======
  private final int numTasks;
  private final int numSplits;

  public UnboundedSourceWrapperTest(int numTasks, int numSplits) {
    this.numTasks = numTasks;
    this.numSplits = numSplits;
  }
>>>>>>> f2fe1ae4

  @Parameterized.Parameters
  public static Collection<Object[]> data() {
    /*
     * Parameters for initializing the tests:
     * {numTasks, numSplits}
     * The test currently assumes powers of two for some assertions.
     */
    return Arrays.asList(new Object[][] {
      {1, 1}, {1, 2}, {1, 4},
      {2, 1}, {2, 2}, {2, 4},
      {4, 1}, {4, 2}, {4, 4}
    });
  }

  /**
   * Creates a {@link UnboundedSourceWrapper} that has one or multiple readers per source.
   * If numSplits > numTasks the source has one source will manage multiple readers.
   */
  @Test
<<<<<<< HEAD
  public void testWithMultipleReaders() throws Exception {
=======
  public void testReaders() throws Exception {
>>>>>>> f2fe1ae4
    final int numElements = 20;
    final Object checkpointLock = new Object();
    PipelineOptions options = PipelineOptionsFactory.create();

    // this source will emit exactly NUM_ELEMENTS across all parallel readers,
    // afterwards it will stall. We check whether we also receive NUM_ELEMENTS
    // elements later.
    TestCountingSource source = new TestCountingSource(numElements);
    UnboundedSourceWrapper<KV<Integer, Integer>, TestCountingSource.CounterMark> flinkWrapper =
        new UnboundedSourceWrapper<>(options, source, numSplits);

    assertEquals(numSplits, flinkWrapper.getSplitSources().size());

    StreamSource<WindowedValue<
        KV<Integer, Integer>>,
        UnboundedSourceWrapper<
            KV<Integer, Integer>,
            TestCountingSource.CounterMark>> sourceOperator = new StreamSource<>(flinkWrapper);

    setupSourceOperator(sourceOperator, numTasks);

    try {
      sourceOperator.open();
      sourceOperator.run(checkpointLock,
          new Output<StreamRecord<WindowedValue<KV<Integer, Integer>>>>() {
            private int count = 0;

            @Override
            public void emitWatermark(Watermark watermark) {
            }

            @Override
            public void collect(
                StreamRecord<WindowedValue<KV<Integer, Integer>>> windowedValueStreamRecord) {

              count++;
              if (count >= numElements) {
                throw new SuccessException();
              }
            }

            @Override
            public void close() {

            }
          });
    } catch (SuccessException e) {

      assertEquals(Math.max(1, numSplits / numTasks), flinkWrapper.getLocalSplitSources().size());

      // success
      return;
    }
    fail("Read terminated without producing expected number of outputs");
  }

  /**
   * Verify that snapshot/restore work as expected. We bring up a source and cancel
   * after seeing a certain number of elements. Then we snapshot that source,
   * bring up a completely new source that we restore from the snapshot and verify
   * that we see all expected elements in the end.
   */
  @Test
  public void testRestore() throws Exception {
    final int numElements = 20;
    final Object checkpointLock = new Object();
    PipelineOptions options = PipelineOptionsFactory.create();

    // this source will emit exactly NUM_ELEMENTS across all parallel readers,
    // afterwards it will stall. We check whether we also receive NUM_ELEMENTS
    // elements later.
    TestCountingSource source = new TestCountingSource(numElements);
    UnboundedSourceWrapper<KV<Integer, Integer>, TestCountingSource.CounterMark> flinkWrapper =
        new UnboundedSourceWrapper<>(options, source, numSplits);

    assertEquals(numSplits, flinkWrapper.getSplitSources().size());

    StreamSource<
        WindowedValue<KV<Integer, Integer>>,
        UnboundedSourceWrapper<
            KV<Integer, Integer>,
            TestCountingSource.CounterMark>> sourceOperator = new StreamSource<>(flinkWrapper);

    setupSourceOperator(sourceOperator, numTasks);

    final Set<KV<Integer, Integer>> emittedElements = new HashSet<>();

    boolean readFirstBatchOfElements = false;

    try {
      sourceOperator.open();
      sourceOperator.run(checkpointLock,
          new Output<StreamRecord<WindowedValue<KV<Integer, Integer>>>>() {
            private int count = 0;

            @Override
            public void emitWatermark(Watermark watermark) {
            }

            @Override
            public void collect(
                StreamRecord<WindowedValue<KV<Integer, Integer>>> windowedValueStreamRecord) {

              emittedElements.add(windowedValueStreamRecord.getValue().getValue());
              count++;
              if (count >= numElements / 2) {
                throw new SuccessException();
              }
            }

            @Override
            public void close() {

            }
          });
    } catch (SuccessException e) {
      // success
      readFirstBatchOfElements = true;
    }

    assertTrue("Did not successfully read first batch of elements.", readFirstBatchOfElements);

    // draw a snapshot
    byte[] snapshot = flinkWrapper.snapshotState(0, 0);

    // test that finalizeCheckpoint on CheckpointMark is called
    final ArrayList<Integer> finalizeList = new ArrayList<>();
    TestCountingSource.setFinalizeTracker(finalizeList);
    flinkWrapper.notifyCheckpointComplete(0);
    assertEquals(flinkWrapper.getLocalSplitSources().size(), finalizeList.size());

    // create a completely new source but restore from the snapshot
    TestCountingSource restoredSource = new TestCountingSource(numElements);
    UnboundedSourceWrapper<
        KV<Integer, Integer>, TestCountingSource.CounterMark> restoredFlinkWrapper =
        new UnboundedSourceWrapper<>(options, restoredSource, numSplits);

    assertEquals(numSplits, restoredFlinkWrapper.getSplitSources().size());

    StreamSource<
        WindowedValue<KV<Integer, Integer>>,
        UnboundedSourceWrapper<
            KV<Integer, Integer>,
            TestCountingSource.CounterMark>> restoredSourceOperator =
        new StreamSource<>(restoredFlinkWrapper);

    setupSourceOperator(restoredSourceOperator, numTasks);

    // restore snapshot
    restoredFlinkWrapper.restoreState(snapshot);

    boolean readSecondBatchOfElements = false;

    // run again and verify that we see the other elements
    try {
      restoredSourceOperator.open();
      restoredSourceOperator.run(checkpointLock,
          new Output<StreamRecord<WindowedValue<KV<Integer, Integer>>>>() {
            private int count = 0;

            @Override
            public void emitWatermark(Watermark watermark) {
            }

            @Override
            public void collect(
                StreamRecord<WindowedValue<KV<Integer, Integer>>> windowedValueStreamRecord) {
              emittedElements.add(windowedValueStreamRecord.getValue().getValue());
              count++;
              if (count >= numElements / 2) {
                throw new SuccessException();
              }
            }

            @Override
            public void close() {

            }
          });
    } catch (SuccessException e) {
      // success
      readSecondBatchOfElements = true;
    }

    assertEquals(Math.max(1, numSplits / numTasks), flinkWrapper.getLocalSplitSources().size());

    assertTrue("Did not successfully read second batch of elements.", readSecondBatchOfElements);

    // verify that we saw all NUM_ELEMENTS elements
    assertTrue(emittedElements.size() == numElements);
  }

  @SuppressWarnings("unchecked")
  private static <T> void setupSourceOperator(StreamSource<T, ?> operator, int numSubTasks) {
    ExecutionConfig executionConfig = new ExecutionConfig();
    StreamConfig cfg = new StreamConfig(new Configuration());

    cfg.setTimeCharacteristic(TimeCharacteristic.EventTime);

    Environment env = new DummyEnvironment("MockTwoInputTask", numSubTasks, 0);

    StreamTask<?, ?> mockTask = mock(StreamTask.class);
    when(mockTask.getName()).thenReturn("Mock Task");
    when(mockTask.getCheckpointLock()).thenReturn(new Object());
    when(mockTask.getConfiguration()).thenReturn(cfg);
    when(mockTask.getEnvironment()).thenReturn(env);
    when(mockTask.getExecutionConfig()).thenReturn(executionConfig);
    when(mockTask.getAccumulatorMap())
        .thenReturn(Collections.<String, Accumulator<?, ?>>emptyMap());

    operator.setup(mockTask, cfg, (Output< StreamRecord<T>>) mock(Output.class));
  }

  /**
   * A special {@link RuntimeException} that we throw to signal that the test was successful.
   */
  private static class SuccessException extends RuntimeException {}
}<|MERGE_RESOLUTION|>--- conflicted
+++ resolved
@@ -23,12 +23,9 @@
 import static org.mockito.Mockito.mock;
 import static org.mockito.Mockito.when;
 
-<<<<<<< HEAD
-=======
 import java.util.ArrayList;
 import java.util.Arrays;
 import java.util.Collection;
->>>>>>> f2fe1ae4
 import java.util.Collections;
 import java.util.HashSet;
 import java.util.Set;
@@ -50,11 +47,8 @@
 import org.apache.flink.streaming.runtime.streamrecord.StreamRecord;
 import org.apache.flink.streaming.runtime.tasks.StreamTask;
 import org.junit.Test;
-<<<<<<< HEAD
-=======
 import org.junit.runner.RunWith;
 import org.junit.runners.Parameterized;
->>>>>>> f2fe1ae4
 
 /**
  * Tests for {@link UnboundedSourceWrapper}.
@@ -62,57 +56,6 @@
 @RunWith(Parameterized.class)
 public class UnboundedSourceWrapperTest {
 
-<<<<<<< HEAD
-  /**
-   * Creates a {@link UnboundedSourceWrapper} that has exactly one reader per source, since we
-   * specify a parallelism of 1 and also at runtime tell the source that it has 1 parallel subtask.
-   */
-  @Test
-  public void testWithOneReader() throws Exception {
-    final int numElements = 20;
-    final Object checkpointLock = new Object();
-    PipelineOptions options = PipelineOptionsFactory.create();
-
-    // this source will emit exactly NUM_ELEMENTS across all parallel readers,
-    // afterwards it will stall. We check whether we also receive NUM_ELEMENTS
-    // elements later.
-    TestCountingSource source = new TestCountingSource(numElements);
-    UnboundedSourceWrapper<KV<Integer, Integer>, TestCountingSource.CounterMark> flinkWrapper =
-        new UnboundedSourceWrapper<>(options, source, 1);
-
-    assertEquals(1, flinkWrapper.getSplitSources().size());
-
-    StreamSource<
-        WindowedValue<KV<Integer, Integer>>,
-        UnboundedSourceWrapper<
-            KV<Integer, Integer>,
-            TestCountingSource.CounterMark>> sourceOperator = new StreamSource<>(flinkWrapper);
-
-    setupSourceOperator(sourceOperator);
-
-
-    try {
-      sourceOperator.run(checkpointLock,
-          new Output<StreamRecord<WindowedValue<KV<Integer, Integer>>>>() {
-            private int count = 0;
-
-            @Override
-            public void emitWatermark(Watermark watermark) {
-            }
-
-            @Override
-            public void collect(
-                StreamRecord<WindowedValue<KV<Integer, Integer>>> windowedValueStreamRecord) {
-
-              count++;
-              if (count >= numElements) {
-                throw new SuccessException();
-              }
-            }
-
-            @Override
-            public void close() {
-=======
   private final int numTasks;
   private final int numSplits;
 
@@ -120,7 +63,6 @@
     this.numTasks = numTasks;
     this.numSplits = numSplits;
   }
->>>>>>> f2fe1ae4
 
   @Parameterized.Parameters
   public static Collection<Object[]> data() {
@@ -141,11 +83,7 @@
    * If numSplits > numTasks the source has one source will manage multiple readers.
    */
   @Test
-<<<<<<< HEAD
-  public void testWithMultipleReaders() throws Exception {
-=======
   public void testReaders() throws Exception {
->>>>>>> f2fe1ae4
     final int numElements = 20;
     final Object checkpointLock = new Object();
     PipelineOptions options = PipelineOptionsFactory.create();
